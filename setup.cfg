--- conflicted
+++ resolved
@@ -1,10 +1,6 @@
 [metadata]
 name = mwax_mover
-<<<<<<< HEAD
 version = 0.17.0
-=======
-version = 0.16.9
->>>>>>> f536866e
 author = Greg Sleap
 author_email = greg.sleap@curtin.edu.au
 description = A module to manage input and archiving for the MWAX correlator
@@ -41,13 +37,8 @@
 where = src
 
 [options.entry_points]
-<<<<<<< HEAD
-console_scripts =
-            mwax_mover = mwax_mover.mwax_mover:main
+console_scripts =            
             mwax_calvin_processor = mwax_mover.mwax_calvin_processor:main
-=======
-console_scripts =            
->>>>>>> f536866e
             mwax_subfile_distributor = mwax_mover.mwax_subfile_distributor:main
             mwacache_archiver = mwax_mover.mwacache_archive_processor:main
             mwacache_checks = mwax_mover.mwacache_checks:main
