--- conflicted
+++ resolved
@@ -1,14 +1,8 @@
 [metadata]
 name = mwax_mover
-<<<<<<< HEAD
-version = 0.18.23
+version = 0.19.0
 author = Greg Sleap, Dev Null
 author_email = greg.sleap@curtin.edu.au, dev.null@curtin.edu.au
-=======
-version = 0.16.18
-author = Greg Sleap
-author_email = greg.sleap@curtin.edu.au
->>>>>>> 98f19fdf
 description = A module to manage input and archiving for the MWAX correlator
 long_description = file: README.md
 long_description_content_type = text/markdown
