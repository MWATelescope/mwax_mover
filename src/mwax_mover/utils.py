--- conflicted
+++ resolved
@@ -14,7 +14,7 @@
 import shutil
 import socket
 import struct
-from tenacity import retry, stop_after_attempt, wait_fixed
+from tenacity import retry, stop_after_attempt, wait_fixed, retry_if_not_exception_type
 import threading
 import time
 import typing
@@ -119,7 +119,6 @@
     metafits_file_path = os.path.join(metafits_path, f"{obs_id}_metafits.fits")
 
     # Try the MRO one first
-<<<<<<< HEAD
     urls = [
         f"http://mro.mwa128t.org/metadata/fits?obs_id={obs_id}",
         f"http://ws.mwatelescope.org/metadata/fits?obs_id={obs_id}",
@@ -131,30 +130,6 @@
     metafits = response.content
     with open(metafits_file_path, "wb") as handler:
         handler.write(metafits)
-=======
-    url = f"http://mro.mwa128t.org/metadata/fits?obs_id={obs_id}"
-
-    try:
-        response = requests.get(url, timeout=30)
-    except Exception as catch_all_exception:
-        # Now try from AWS
-        url = f"http://ws.mwatelescope.org/metadata/fits?obs_id={obs_id}"
-        try:
-            response = requests.get(url, timeout=30)
-        except Exception as catch_all_exception:
-            raise Exception(
-                f"Unable to get metafits file from MRO or AWS. {catch_all_exception}"
-            ) from catch_all_exception
-
-    if response.status_code == 200:
-        metafits = response.content
-        with open(metafits_file_path, "wb") as handler:
-            handler.write(metafits)
-    else:
-        raise Exception("Unable to get metafits file. Response code " f"from {url} was {response.status_code}")
-
-    return
->>>>>>> 98f19fdf
 
 
 def validate_filename(
@@ -369,35 +344,10 @@
     """
     try:
         with fits.open(metafits_filename) as hdul:
-<<<<<<< HEAD
             # Read key from primary HDU- it is bool
             is_calibrator = hdul[0].header["CALIBRAT"]  # type: ignore # pylint: disable=no-member
             project_id = hdul[0].header["PROJECT"]  # type: ignore # pylint: disable=no-member
             return is_calibrator, project_id
-=======
-            # Read calibrator info from primary HDU- it is bool
-            try:
-                is_calibrator = hdul[0].header["CALIBRAT"]  # pylint: disable=no-member
-            except KeyError:
-                is_calibrator = False
-
-            try:
-                calibrator_target = hdul[0].header["CALIBSRC"]  # pylint: disable=no-member
-            except KeyError:
-                calibrator_target = ""
-
-            if calibrator_target is None:  # should never be the case!
-                calibrator_target = ""
-            calibrator_target = calibrator_target.rstrip().lower()
-
-            is_valid_calib_target = len(calibrator_target) > 0 and calibrator_target != "sun"
-
-            # Read project id
-            project_id = hdul[0].header["PROJECT"]  # pylint: disable=no-member
-
-            return is_calibrator and is_valid_calib_target, project_id
-
->>>>>>> 98f19fdf
     except Exception as catch_all_exception:
         raise Exception(
             f"Error reading metafits file: {metafits_filename}: {catch_all_exception}"
@@ -931,7 +881,7 @@
         return True
 
 
-@retry(stop=stop_after_attempt(10), wait=wait_fixed(300))
+@retry(stop=stop_after_attempt(10), wait=wait_fixed(30), retry=retry_if_not_exception_type((ValueError)))
 def call_webservice(logger: logging.Logger, obs_id: int, url_list: list[str], data) -> requests.Response:
     """Call each url in the list until: a response of
     200 (in which case return the response)
@@ -949,11 +899,21 @@
             if response.status_code == 200:
                 logger.debug(f"{obs_id}: call_webservice() returned 200 (success)")
                 return response
+
+            elif response.status_code >= 400 and response.status_code < 500:
+                error_message = (
+                    f"{obs_id}: call_webservice() returned {response.status_code} " f"{response.text} (failure)"
+                )
+                logger.error(error_message)
+                raise ValueError(error_message)
+
             else:
                 # Non-200 status code- try next url
                 logger.warning(
                     f"{obs_id}: call_webservice() returned {response.status_code} " f"{response.text} (failure)"
                 )
+        except ValueError:
+            raise
 
         except Exception as e:
             # Exception raised- try next url
